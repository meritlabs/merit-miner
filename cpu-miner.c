/*
 * Copyright 2010 Jeff Garzik
 * Copyright 2012-2013 pooler
 *
 * This program is free software; you can redistribute it and/or modify it
 * under the terms of the GNU General Public License as published by the Free
 * Software Foundation; either version 2 of the License, or (at your option)
 * any later version.  See COPYING for more details.
 */

#include "cpuminer-config.h"
#define _GNU_SOURCE

#include <stdio.h>
#include <stdlib.h>
#include <string.h>
#include <stdbool.h>
#include <stdint.h>
#include <unistd.h>
#include <sys/time.h>
#include <time.h>
#ifdef WIN32
#include <windows.h>
#else
#include <errno.h>
#include <signal.h>
#include <sys/resource.h>
#if HAVE_SYS_SYSCTL_H
#include <sys/types.h>
#if HAVE_SYS_PARAM_H
#include <sys/param.h>
#endif
#include <sys/sysctl.h>
#endif
#endif
#include <jansson.h>
#include <curl/curl.h>
#include "compat.h"
#include "miner.h"

#define PROGRAM_NAME		"minerd"
#define DEF_RPC_URL		"http://127.0.0.1:9332/"
#define LP_SCANTIME		60

#ifdef __linux /* Linux specific policy and affinity management */
#include <sched.h>
static inline void drop_policy(void)
{
	struct sched_param param;

#ifdef SCHED_IDLE
	if (unlikely(sched_setscheduler(0, SCHED_IDLE, &param) == -1))
#endif
#ifdef SCHED_BATCH
		sched_setscheduler(0, SCHED_BATCH, &param);
#endif
}

static inline void affine_to_cpu(int id, int cpu)
{
	cpu_set_t set;

	CPU_ZERO(&set);
	CPU_SET(cpu, &set);
	sched_setaffinity(0, sizeof(&set), &set);
	applog(LOG_INFO, "Binding thread %d to cpu %d", id, cpu);
}
#elif defined(__FreeBSD__) /* FreeBSD specific policy and affinity management */
#include <sys/cpuset.h>
static inline void drop_policy(void)
{
}

static inline void affine_to_cpu(int id, int cpu)
{
	cpuset_t set;
	CPU_ZERO(&set);
	CPU_SET(cpu, &set);
	cpuset_setaffinity(CPU_LEVEL_WHICH, CPU_WHICH_CPUSET, -1, sizeof(cpuset_t), &set);
	applog(LOG_INFO, "Binding thread %d to cpu %d", id, cpu);
}
#else
static inline void drop_policy(void)
{
}

static inline void affine_to_cpu(int id, int cpu)
{
}
#endif
		
enum workio_commands {
	WC_GET_WORK,
	WC_SUBMIT_WORK,
};

struct workio_cmd {
	enum workio_commands	cmd;
	struct thr_info		*thr;
	union {
		struct work	*work;
	} u;
};

enum sha256_algos {
	ALGO_SCRYPT,		/* scrypt(1024,1,1) */
	ALGO_SHA256D,		/* SHA-256d */
};

static const char *algo_names[] = {
	[ALGO_SCRYPT]		= "scrypt",
	[ALGO_SHA256D]		= "sha256d",
};

bool opt_debug = false;
bool opt_protocol = false;
static bool opt_benchmark = false;
bool want_longpoll = true;
bool have_longpoll = false;
bool want_stratum = true;
bool have_stratum = false;
static bool submit_old = false;
bool use_syslog = false;
static bool opt_background = false;
static bool opt_quiet = false;
static int opt_retries = -1;
static int opt_fail_pause = 30;
int opt_timeout = 270;
int opt_scantime = 5;
static json_t *opt_config;
static const bool opt_time = true;
static enum sha256_algos opt_algo = ALGO_SCRYPT;
static int opt_n_threads;
static int num_processors;
static char *rpc_url;
static char *rpc_cert;
static char *rpc_userpass;
static char *rpc_user, *rpc_pass;
char *opt_proxy;
long opt_proxy_type;
struct thr_info *thr_info;
static int work_thr_id;
int longpoll_thr_id = -1;
int stratum_thr_id = -1;
struct work_restart *work_restart = NULL;
static struct stratum_ctx stratum;

pthread_mutex_t applog_lock;
pthread_mutex_t stats_lock;

static unsigned long accepted_count = 0L;
static unsigned long rejected_count = 0L;
double *thr_hashrates;

#ifdef HAVE_GETOPT_LONG
#include <getopt.h>
#else
struct option {
	const char *name;
	int has_arg;
	int *flag;
	int val;
};
#endif

static char const usage[] = "\
Usage: " PROGRAM_NAME " [OPTIONS]\n\
Options:\n\
  -a, --algo=ALGO       specify the algorithm to use\n\
                          scrypt    scrypt(1024, 1, 1) (default)\n\
                          sha256d   SHA-256d\n\
  -o, --url=URL         URL of mining server (default: " DEF_RPC_URL ")\n\
  -C, --cert=FILE       certificate for mining server using ssl\n\
  -O, --userpass=U:P    username:password pair for mining server\n\
  -u, --user=USERNAME   username for mining server\n\
  -p, --pass=PASSWORD   password for mining server\n\
  -x, --proxy=[PROTOCOL://]HOST[:PORT]  connect through a proxy\n\
  -t, --threads=N       number of miner threads (default: number of processors)\n\
  -r, --retries=N       number of times to retry if a network call fails\n\
                          (default: retry indefinitely)\n\
  -R, --retry-pause=N   time to pause between retries, in seconds (default: 30)\n\
  -T, --timeout=N       network timeout, in seconds (default: 270)\n\
  -s, --scantime=N      upper bound on time spent scanning current work when\n\
                          long polling is unavailable, in seconds (default: 5)\n\
      --no-longpoll     disable X-Long-Polling support\n\
      --no-stratum      disable X-Stratum support\n\
  -q, --quiet           disable per-thread hashmeter output\n\
  -D, --debug           enable debug output\n\
  -P, --protocol-dump   verbose dump of protocol-level activities\n"
#ifdef HAVE_SYSLOG_H
"\
  -S, --syslog          use system log for output messages\n"
#endif
#ifndef WIN32
"\
  -B, --background      run the miner in the background\n"
#endif
"\
      --benchmark       run in offline benchmark mode\n\
  -c, --config=FILE     load a JSON-format configuration file\n\
  -V, --version         display version information and exit\n\
  -h, --help            display this help text and exit\n\
";

static char const short_options[] =
#ifndef WIN32
	"B"
#endif
#ifdef HAVE_SYSLOG_H
	"S"
#endif
	"a:C:c:Dhp:Px:qr:R:s:t:T:o:u:O:V";

static struct option const options[] = {
	{ "algo", 1, NULL, 'a' },
#ifndef WIN32
	{ "background", 0, NULL, 'B' },
#endif
	{ "benchmark", 0, NULL, 1005 },
	{ "cert", 1, NULL, 'C' },
	{ "config", 1, NULL, 'c' },
	{ "debug", 0, NULL, 'D' },
	{ "help", 0, NULL, 'h' },
	{ "no-longpoll", 0, NULL, 1003 },
	{ "no-stratum", 0, NULL, 1007 },
	{ "pass", 1, NULL, 'p' },
	{ "protocol-dump", 0, NULL, 'P' },
	{ "proxy", 1, NULL, 'x' },
	{ "quiet", 0, NULL, 'q' },
	{ "retries", 1, NULL, 'r' },
	{ "retry-pause", 1, NULL, 'R' },
	{ "scantime", 1, NULL, 's' },
#ifdef HAVE_SYSLOG_H
	{ "syslog", 0, NULL, 'S' },
#endif
	{ "threads", 1, NULL, 't' },
	{ "timeout", 1, NULL, 'T' },
	{ "url", 1, NULL, 'o' },
	{ "user", 1, NULL, 'u' },
	{ "userpass", 1, NULL, 'O' },
	{ "version", 0, NULL, 'V' },
	{ 0, 0, 0, 0 }
};

struct work {
	uint32_t data[32];
	uint32_t target[8];

	char job_id[128];
	size_t xnonce2_len;
	unsigned char xnonce2[32];
};

static struct work g_work;
static time_t g_work_time;
static pthread_mutex_t g_work_lock;

static bool jobj_binary(const json_t *obj, const char *key,
			void *buf, size_t buflen)
{
	const char *hexstr;
	json_t *tmp;

	tmp = json_object_get(obj, key);
	if (unlikely(!tmp)) {
		applog(LOG_ERR, "JSON key '%s' not found", key);
		return false;
	}
	hexstr = json_string_value(tmp);
	if (unlikely(!hexstr)) {
		applog(LOG_ERR, "JSON key '%s' is not a string", key);
		return false;
	}
	if (!hex2bin(buf, hexstr, buflen))
		return false;

	return true;
}

static bool work_decode(const json_t *val, struct work *work)
{
	int i;
	
	if (unlikely(!jobj_binary(val, "data", work->data, sizeof(work->data)))) {
		applog(LOG_ERR, "JSON inval data");
		goto err_out;
	}
	if (unlikely(!jobj_binary(val, "target", work->target, sizeof(work->target)))) {
		applog(LOG_ERR, "JSON inval target");
		goto err_out;
	}

	for (i = 0; i < ARRAY_SIZE(work->data); i++)
		work->data[i] = le32dec(work->data + i);
	for (i = 0; i < ARRAY_SIZE(work->target); i++)
		work->target[i] = le32dec(work->target + i);

	return true;

err_out:
	return false;
}

static void share_result(int result, const char *reason)
{
	char s[345];
	double hashrate;
	int i;

	hashrate = 0.;
	pthread_mutex_lock(&stats_lock);
	for (i = 0; i < opt_n_threads; i++)
		hashrate += thr_hashrates[i];
	result ? accepted_count++ : rejected_count++;
	pthread_mutex_unlock(&stats_lock);
	
	sprintf(s, hashrate >= 1e6 ? "%.0f" : "%.2f", 1e-3 * hashrate);
	applog(LOG_INFO, "accepted: %lu/%lu (%.2f%%), %s khash/s %s",
		   accepted_count,
		   accepted_count + rejected_count,
		   100. * accepted_count / (accepted_count + rejected_count),
		   s,
		   result ? "(yay!!!)" : "(booooo)");

	if (opt_debug && reason)
		applog(LOG_DEBUG, "DEBUG: reject reason: %s", reason);
}

static bool submit_upstream_work(CURL *curl, struct work *work)
{
	char *str = NULL;
	json_t *val, *res, *reason;
	char s[345];
	int i;
	bool rc = false;

	/* pass if the previous hash is not the current previous hash */
	if (!submit_old && memcmp(work->data + 1, g_work.data + 1, 32)) {
		if (opt_debug)
			applog(LOG_DEBUG, "DEBUG: stale work detected, discarding");
		return true;
	}

	if (have_stratum) {
		uint32_t ntime, nonce;
		char *ntimestr, *noncestr, *xnonce2str;

		if (!work->job_id)
			return true;
		le32enc(&ntime, work->data[17]);
		le32enc(&nonce, work->data[19]);
		ntimestr = bin2hex((const unsigned char *)(&ntime), 4);
		noncestr = bin2hex((const unsigned char *)(&nonce), 4);
		xnonce2str = bin2hex(work->xnonce2, work->xnonce2_len);
		sprintf(s,
			"{\"method\": \"mining.submit\", \"params\": [\"%s\", \"%s\", \"%s\", \"%s\", \"%s\"], \"id\":4}",
			rpc_user, work->job_id, xnonce2str, ntimestr, noncestr);
		free(ntimestr);
		free(noncestr);
		free(xnonce2str);

		if (unlikely(!stratum_send_line(&stratum, s))) {
			applog(LOG_ERR, "submit_upstream_work stratum_send_line failed");
			goto out;
		}
	} else {
		/* build hex string */
		for (i = 0; i < ARRAY_SIZE(work->data); i++)
			le32enc(work->data + i, work->data[i]);
		str = bin2hex((unsigned char *)work->data, sizeof(work->data));
		if (unlikely(!str)) {
			applog(LOG_ERR, "submit_upstream_work OOM");
			goto out;
		}

		/* build JSON-RPC request */
		sprintf(s,
			"{\"method\": \"getwork\", \"params\": [ \"%s\" ], \"id\":1}\r\n",
			str);

<<<<<<< HEAD
		/* issue JSON-RPC request */
		val = json_rpc_call(curl, rpc_url, rpc_userpass, s, false, false, NULL);
		if (unlikely(!val)) {
			applog(LOG_ERR, "submit_upstream_work json_rpc_call failed");
			goto out;
		}
=======
	/* issue JSON-RPC request */
	val = json_rpc_call(curl, rpc_url, rpc_cert, rpc_userpass, s, false, false, NULL);
	if (unlikely(!val)) {
		applog(LOG_ERR, "submit_upstream_work json_rpc_call failed");
		goto out;
	}
>>>>>>> b6f26e1a

		res = json_object_get(val, "result");
		reason = json_object_get(val, "reject-reason");
		share_result(json_is_true(res), reason ? json_string_value(reason) : NULL);

		json_decref(val);
	}

	rc = true;

out:
	free(str);
	return rc;
}

static const char *rpc_req =
	"{\"method\": \"getwork\", \"params\": [], \"id\":0}\r\n";

static bool get_upstream_work(CURL *curl, struct work *work)
{
	json_t *val;
	bool rc;
	struct timeval tv_start, tv_end, diff;

	gettimeofday(&tv_start, NULL);
	val = json_rpc_call(curl, rpc_url, rpc_cert, rpc_userpass, rpc_req,
			    want_longpoll, false, NULL);
	gettimeofday(&tv_end, NULL);

	if (have_stratum) {
		if (val)
			json_decref(val);
		return true;
	}

	if (!val)
		return false;

	rc = work_decode(json_object_get(val, "result"), work);

	if (opt_debug && rc) {
		timeval_subtract(&diff, &tv_end, &tv_start);
		applog(LOG_DEBUG, "DEBUG: got new work in %d ms",
		       diff.tv_sec * 1000 + diff.tv_usec / 1000);
	}

	json_decref(val);

	return rc;
}

static void workio_cmd_free(struct workio_cmd *wc)
{
	if (!wc)
		return;

	switch (wc->cmd) {
	case WC_SUBMIT_WORK:
		free(wc->u.work);
		break;
	default: /* do nothing */
		break;
	}

	memset(wc, 0, sizeof(*wc));	/* poison */
	free(wc);
}

static bool workio_get_work(struct workio_cmd *wc, CURL *curl)
{
	struct work *ret_work;
	int failures = 0;

	ret_work = calloc(1, sizeof(*ret_work));
	if (!ret_work)
		return false;

	/* obtain new work from bitcoin via JSON-RPC */
	while (!get_upstream_work(curl, ret_work)) {
		if (unlikely((opt_retries >= 0) && (++failures > opt_retries))) {
			applog(LOG_ERR, "json_rpc_call failed, terminating workio thread");
			free(ret_work);
			return false;
		}

		/* pause, then restart work-request loop */
		applog(LOG_ERR, "json_rpc_call failed, retry after %d seconds",
			opt_fail_pause);
		sleep(opt_fail_pause);
	}

	/* send work to requesting thread */
	if (!tq_push(wc->thr->q, ret_work))
		free(ret_work);

	return true;
}

static bool workio_submit_work(struct workio_cmd *wc, CURL *curl)
{
	int failures = 0;

	/* submit solution to bitcoin via JSON-RPC */
	while (!submit_upstream_work(curl, wc->u.work)) {
		if (unlikely((opt_retries >= 0) && (++failures > opt_retries))) {
			applog(LOG_ERR, "...terminating workio thread");
			return false;
		}

		/* pause, then restart work-request loop */
		applog(LOG_ERR, "...retry after %d seconds",
			opt_fail_pause);
		sleep(opt_fail_pause);
	}

	return true;
}

static void *workio_thread(void *userdata)
{
	struct thr_info *mythr = userdata;
	CURL *curl;
	bool ok = true;

	curl = curl_easy_init();
	if (unlikely(!curl)) {
		applog(LOG_ERR, "CURL initialization failed");
		return NULL;
	}

	while (ok) {
		struct workio_cmd *wc;

		/* wait for workio_cmd sent to us, on our queue */
		wc = tq_pop(mythr->q, NULL);
		if (!wc) {
			ok = false;
			break;
		}

		/* process workio_cmd */
		switch (wc->cmd) {
		case WC_GET_WORK:
			ok = workio_get_work(wc, curl);
			break;
		case WC_SUBMIT_WORK:
			ok = workio_submit_work(wc, curl);
			break;

		default:		/* should never happen */
			ok = false;
			break;
		}

		workio_cmd_free(wc);
	}

	tq_freeze(mythr->q);
	curl_easy_cleanup(curl);

	return NULL;
}

static bool get_work(struct thr_info *thr, struct work *work)
{
	struct workio_cmd *wc;
	struct work *work_heap;

	if (opt_benchmark) {
		memset(work->data, 0x55, sizeof(work->data));
		memset(work->target, 0x00, sizeof(work->target));
		return true;
	}

	/* fill out work request message */
	wc = calloc(1, sizeof(*wc));
	if (!wc)
		return false;

	wc->cmd = WC_GET_WORK;
	wc->thr = thr;

	/* send work request to workio thread */
	if (!tq_push(thr_info[work_thr_id].q, wc)) {
		workio_cmd_free(wc);
		return false;
	}

	/* wait for response, a unit of work */
	work_heap = tq_pop(thr->q, NULL);
	if (!work_heap)
		return false;

	/* copy returned work into storage provided by caller */
	memcpy(work, work_heap, sizeof(*work));
	free(work_heap);

	return true;
}

static bool submit_work(struct thr_info *thr, const struct work *work_in)
{
	struct workio_cmd *wc;
	
	/* fill out work request message */
	wc = calloc(1, sizeof(*wc));
	if (!wc)
		return false;

	wc->u.work = malloc(sizeof(*work_in));
	if (!wc->u.work)
		goto err_out;

	wc->cmd = WC_SUBMIT_WORK;
	wc->thr = thr;
	memcpy(wc->u.work, work_in, sizeof(*work_in));

	/* send solution to workio thread */
	if (!tq_push(thr_info[work_thr_id].q, wc))
		goto err_out;

	return true;

err_out:
	workio_cmd_free(wc);
	return false;
}

static void stratum_gen_work(struct stratum_ctx *sctx, struct work *work)
{
	unsigned char merkle_root[64];
	int i;

	pthread_mutex_lock(&sctx->work_lock);

	strcpy(work->job_id, sctx->job.job_id);
	work->xnonce2_len = sctx->xnonce2_size;
	memcpy(work->xnonce2, sctx->job.xnonce2, sctx->xnonce2_size);

	/* Generate merkle root */
	sha256d(merkle_root, sctx->job.coinbase, sctx->job.coinbase_size);
	for (i = 0; i < sctx->job.merkle_count; i++) {
		memcpy(merkle_root + 32, sctx->job.merkle[i], 32);
		sha256d(merkle_root, merkle_root, 64);
	}
	
	/* Increment extranonce2 */
	for (i = 0; i < sctx->xnonce2_size && !++sctx->job.xnonce2[i]; i++);

	/* Assemble block header */
	memset(work->data, 0, 128);
	work->data[0] = le32dec(sctx->job.version);
	for (i = 0; i < 8; i++)
		work->data[1 + i] = le32dec((uint32_t *)sctx->job.prevhash + i);
	for (i = 0; i < 8; i++)
		work->data[9 + i] = be32dec((uint32_t *)merkle_root + i);
	work->data[17] = le32dec(sctx->job.ntime);
	work->data[18] = le32dec(sctx->job.nbits);
	work->data[20] = 0x80000000;
	work->data[31] = 0x00000280;

	pthread_mutex_unlock(&sctx->work_lock);

	if (opt_debug) {
		char *xnonce2str = bin2hex(work->xnonce2, sctx->xnonce2_size);
		applog(LOG_DEBUG, "DEBUG: job_id='%s' extranonce2=%s ntime=%08x",
		       work->job_id, xnonce2str, swab32(work->data[17]));
		free(xnonce2str);
	}

	if (opt_algo == ALGO_SCRYPT)
		diff_to_target(work->target, sctx->job.diff / 65536.0);
	else
		diff_to_target(work->target, sctx->job.diff);
}

static void *miner_thread(void *userdata)
{
	struct thr_info *mythr = userdata;
	int thr_id = mythr->id;
	struct work work;
	uint32_t max_nonce;
	uint32_t end_nonce = 0xffffffffU / opt_n_threads * (thr_id + 1) - 0x10;
	unsigned char *scratchbuf = NULL;
	char s[16];
	int i;

	/* Set worker threads to nice 19 and then preferentially to SCHED_IDLE
	 * and if that fails, then SCHED_BATCH. No need for this to be an
	 * error if it fails */
	if (!opt_benchmark) {
		setpriority(PRIO_PROCESS, 0, 19);
		drop_policy();
	}

	/* Cpu affinity only makes sense if the number of threads is a multiple
	 * of the number of CPUs */
	if (num_processors > 1 && opt_n_threads % num_processors == 0)
		affine_to_cpu(mythr->id, mythr->id % num_processors);
	
	if (opt_algo == ALGO_SCRYPT)
	{
		scratchbuf = scrypt_buffer_alloc();
	}

	while (1) {
		unsigned long hashes_done;
		struct timeval tv_start, tv_end, diff;
		int64_t max64;
		int rc;

		if (have_stratum) {
			while (!*g_work.job_id || time(NULL) >= g_work_time + 120)
				sleep(1);
			pthread_mutex_lock(&g_work_lock);
			if (work.data[19] >= end_nonce)
				stratum_gen_work(&stratum, &g_work);
		} else {
			/* obtain new work from internal workio thread */
			pthread_mutex_lock(&g_work_lock);
			if (!(have_longpoll || have_stratum) ||
					time(NULL) >= g_work_time + LP_SCANTIME*3/4 ||
					work.data[19] >= end_nonce) {
				if (unlikely(!get_work(mythr, &g_work))) {
					applog(LOG_ERR, "work retrieval failed, exiting "
						"mining thread %d", mythr->id);
					pthread_mutex_unlock(&g_work_lock);
					goto out;
				}
				time(&g_work_time);
			}
			if (have_stratum) {
				pthread_mutex_unlock(&g_work_lock);
				continue;
			}
		}
		if (memcmp(work.data, g_work.data, 76)) {
			memcpy(&work, &g_work, sizeof(struct work));
			work.data[19] = 0xffffffffU / opt_n_threads * thr_id;
		} else
			work.data[19]++;
		pthread_mutex_unlock(&g_work_lock);
		work_restart[thr_id].restart = 0;
		
		/* adjust max_nonce to meet target scan time */
		if (have_stratum)
			max64 = LP_SCANTIME;
		else
			max64 = g_work_time + (have_longpoll ? LP_SCANTIME : opt_scantime)
			      - time(NULL);
		max64 *= thr_hashrates[thr_id];
		if (max64 <= 0)
			max64 = opt_algo == ALGO_SCRYPT ? 0xfffLL : 0x1fffffLL;
		if (work.data[19] + max64 > end_nonce)
			max_nonce = end_nonce;
		else
			max_nonce = work.data[19] + max64;
		
		hashes_done = 0;
		gettimeofday(&tv_start, NULL);

		/* scan nonces for a proof-of-work hash */
		switch (opt_algo) {
		case ALGO_SCRYPT:
			rc = scanhash_scrypt(thr_id, work.data, scratchbuf, work.target,
			                     max_nonce, &hashes_done);
			break;

		case ALGO_SHA256D:
			rc = scanhash_sha256d(thr_id, work.data, work.target,
			                      max_nonce, &hashes_done);
			break;

		default:
			/* should never happen */
			goto out;
		}

		/* record scanhash elapsed time */
		gettimeofday(&tv_end, NULL);
		timeval_subtract(&diff, &tv_end, &tv_start);
		if (diff.tv_usec || diff.tv_sec) {
			pthread_mutex_lock(&stats_lock);
			thr_hashrates[thr_id] =
				hashes_done / (diff.tv_sec + 1e-6 * diff.tv_usec);
			pthread_mutex_unlock(&stats_lock);
		}
		if (!opt_quiet) {
			sprintf(s, thr_hashrates[thr_id] >= 1e6 ? "%.0f" : "%.2f",
				1e-3 * thr_hashrates[thr_id]);
			applog(LOG_INFO, "thread %d: %lu hashes, %s khash/s",
				thr_id, hashes_done, s);
		}
		if (opt_benchmark && thr_id == opt_n_threads - 1) {
			double hashrate = 0.;
			for (i = 0; i < opt_n_threads && thr_hashrates[i]; i++)
				hashrate += thr_hashrates[i];
			if (i == opt_n_threads) {
				sprintf(s, hashrate >= 1e6 ? "%.0f" : "%.2f", 1e-3 * hashrate);
				applog(LOG_INFO, "Total: %s khash/s", s);
			}
		}

		/* if nonce found, submit work */
		if (rc && !opt_benchmark && !submit_work(mythr, &work))
			break;
	}

out:
	tq_freeze(mythr->q);

	return NULL;
}

static void restart_threads(void)
{
	int i;

	for (i = 0; i < opt_n_threads; i++)
		work_restart[i].restart = 1;
}

static void *longpoll_thread(void *userdata)
{
	struct thr_info *mythr = userdata;
	CURL *curl = NULL;
	char *copy_start, *hdr_path = NULL, *lp_url = NULL;
	bool need_slash = false;

	curl = curl_easy_init();
	if (unlikely(!curl)) {
		applog(LOG_ERR, "CURL initialization failed");
		goto out;
	}

start:
	hdr_path = tq_pop(mythr->q, NULL);
	if (!hdr_path)
		goto out;

	/* full URL */
	if (strstr(hdr_path, "://")) {
		lp_url = hdr_path;
		hdr_path = NULL;
	}
	
	/* absolute path, on current server */
	else {
		copy_start = (*hdr_path == '/') ? (hdr_path + 1) : hdr_path;
		if (rpc_url[strlen(rpc_url) - 1] != '/')
			need_slash = true;

		lp_url = malloc(strlen(rpc_url) + strlen(copy_start) + 2);
		if (!lp_url)
			goto out;

		sprintf(lp_url, "%s%s%s", rpc_url, need_slash ? "/" : "", copy_start);
	}

	applog(LOG_INFO, "Long-polling activated for %s", lp_url);

	while (1) {
		json_t *val, *soval;
		int err;

		val = json_rpc_call(curl, lp_url, rpc_cert, rpc_userpass, rpc_req,
				    false, true, &err);
		if (have_stratum) {
			if (val)
				json_decref(val);
			goto out;
		}
		if (likely(val)) {
			applog(LOG_INFO, "LONGPOLL detected new block");
			soval = json_object_get(json_object_get(val, "result"), "submitold");
			submit_old = soval ? json_is_true(soval) : false;
			pthread_mutex_lock(&g_work_lock);
			if (work_decode(json_object_get(val, "result"), &g_work)) {
				if (opt_debug)
					applog(LOG_DEBUG, "DEBUG: got new work");
				time(&g_work_time);
				restart_threads();
			}
			pthread_mutex_unlock(&g_work_lock);
			json_decref(val);
		} else {
			pthread_mutex_lock(&g_work_lock);
			g_work_time -= LP_SCANTIME;
			pthread_mutex_unlock(&g_work_lock);
			if (err == CURLE_OPERATION_TIMEDOUT) {
				restart_threads();
			} else {
				have_longpoll = false;
				restart_threads();
				free(hdr_path);
				free(lp_url);
				lp_url = NULL;
				sleep(opt_fail_pause);
				goto start;
			}
		}
	}

out:
	free(hdr_path);
	free(lp_url);
	tq_freeze(mythr->q);
	if (curl)
		curl_easy_cleanup(curl);

	return NULL;
}

static bool stratum_handle_response(char *buf)
{
	json_t *val, *err_val, *res_val, *id_val;
	json_error_t err;
	bool ret = false;

	val = JSON_LOADS(buf, &err);
	if (!val) {
		applog(LOG_INFO, "JSON decode failed(%d): %s", err.line, err.text);
		goto out;
	}

	res_val = json_object_get(val, "result");
	err_val = json_object_get(val, "error");
	id_val = json_object_get(val, "id");

	if (!id_val || json_is_null(id_val) || !res_val)
		goto out;

	share_result(json_is_true(res_val),
		err_val ? json_string_value(json_array_get(err_val, 1)) : NULL);

	ret = true;
out:
	if (val)
		json_decref(val);

	return ret;
}

static void *stratum_thread(void *userdata)
{
	struct thr_info *mythr = userdata;
	char *s;

	stratum.url = tq_pop(mythr->q, NULL);
	if (!stratum.url)
		goto out;
	applog(LOG_INFO, "Starting Stratum on %s", stratum.url);

	while (1) {
		int failures = 0;

		while (!stratum.curl) {
			pthread_mutex_lock(&g_work_lock);
			g_work_time = 0;
			pthread_mutex_unlock(&g_work_lock);
			restart_threads();

			if (!stratum_connect(&stratum, stratum.url) ||
			    !stratum_subscribe(&stratum) ||
			    !stratum_authorize(&stratum, rpc_user, rpc_pass)) {
				stratum_disconnect(&stratum);
				if (opt_retries >= 0 && ++failures > opt_retries) {
					applog(LOG_ERR, "...terminating workio thread");
					tq_push(thr_info[work_thr_id].q, NULL);
					goto out;
				}
				applog(LOG_ERR, "...retry after %d seconds", opt_fail_pause);
				sleep(opt_fail_pause);
			}
		}

		if (strcmp(stratum.job.job_id, g_work.job_id) || !g_work_time) {
			pthread_mutex_lock(&g_work_lock);
			stratum_gen_work(&stratum, &g_work);
			time(&g_work_time);
			pthread_mutex_unlock(&g_work_lock);
			if (stratum.job.clean) {
				applog(LOG_INFO, "Stratum detected new block");
				restart_threads();
			}
		}
		
		if (!stratum_socket_full(&stratum, 120)) {
			applog(LOG_ERR, "Stratum connection timed out");
			s = NULL;
		} else
			s = stratum_recv_line(&stratum);
		if (!s) {
			stratum_disconnect(&stratum);
			applog(LOG_ERR, "Stratum connection interrupted");
			continue;
		}
		if (!stratum_handle_method(&stratum, s))
			stratum_handle_response(s);
		free(s);
	}

out:
	return NULL;
}

static void show_version_and_exit(void)
{
	printf("%s\n%s\n", PACKAGE_STRING, curl_version());
	exit(0);
}

static void show_usage_and_exit(int status)
{
	if (status)
		fprintf(stderr, "Try `" PROGRAM_NAME " --help' for more information.\n");
	else
		printf(usage);
	exit(status);
}

static void parse_arg (int key, char *arg)
{
	char *p;
	int v, i;

	switch(key) {
	case 'a':
		for (i = 0; i < ARRAY_SIZE(algo_names); i++) {
			if (algo_names[i] &&
			    !strcmp(arg, algo_names[i])) {
				opt_algo = i;
				break;
			}
		}
		if (i == ARRAY_SIZE(algo_names))
			show_usage_and_exit(1);
		break;
	case 'B':
		opt_background = true;
		break;
	case 'C':
		free(rpc_cert);
		rpc_cert = strdup(arg);
		break;
		
	case 'c': {
		json_error_t err;
		if (opt_config)
			json_decref(opt_config);
#if JANSSON_VERSION_HEX >= 0x020000
		opt_config = json_load_file(arg, 0, &err);
#else
		opt_config = json_load_file(arg, &err);
#endif
		if (!json_is_object(opt_config)) {
			applog(LOG_ERR, "JSON decode of %s failed", arg);
			exit(1);
		}
		break;
	}
	case 'q':
		opt_quiet = true;
		break;
	case 'D':
		opt_debug = true;
		break;
	case 'p':
		free(rpc_pass);
		rpc_pass = strdup(arg);
		break;
	case 'P':
		opt_protocol = true;
		break;
	case 'r':
		v = atoi(arg);
		if (v < -1 || v > 9999)	/* sanity check */
			show_usage_and_exit(1);
		opt_retries = v;
		break;
	case 'R':
		v = atoi(arg);
		if (v < 1 || v > 9999)	/* sanity check */
			show_usage_and_exit(1);
		opt_fail_pause = v;
		break;
	case 's':
		v = atoi(arg);
		if (v < 1 || v > 9999)	/* sanity check */
			show_usage_and_exit(1);
		opt_scantime = v;
		break;
	case 'T':
		v = atoi(arg);
		if (v < 1 || v > 99999)	/* sanity check */
			show_usage_and_exit(1);
		opt_timeout = v;
		break;
	case 't':
		v = atoi(arg);
		if (v < 1 || v > 9999)	/* sanity check */
			show_usage_and_exit(1);
		opt_n_threads = v;
		break;
	case 'u':
		free(rpc_user);
		rpc_user = strdup(arg);
		break;
	case 'o':			/* --url */
		p = strstr(arg, "://");
		if (p) {
			if (strncasecmp(arg, "http://", 7) && strncasecmp(arg, "https://", 8) &&
					strncasecmp(arg, "stratum+tcp://", 14))
				show_usage_and_exit(1);
			free(rpc_url);
			rpc_url = strdup(arg);
		} else {
			if (!strlen(arg) || *arg == '/')
				show_usage_and_exit(1);
			free(rpc_url);
			rpc_url = malloc(strlen(arg) + 8);
			sprintf(rpc_url, "http://%s", arg);
		}
		p = strrchr(rpc_url, '@');
		if (p) {
			char *sp, *ap;
			*p = '\0';
			ap = strstr(rpc_url, "://") + 3;
			sp = strchr(ap, ':');
			if (sp) {
				free(rpc_userpass);
				rpc_userpass = strdup(ap);
				free(rpc_user);
				rpc_user = calloc(sp - ap + 1, 1);
				strncpy(rpc_user, ap, sp - ap);
				free(rpc_pass);
				rpc_pass = strdup(sp + 1);
			} else {
				free(rpc_user);
				rpc_user = strdup(ap);
			}
			memmove(ap, p + 1, strlen(p + 1) + 1);
		}
		have_stratum = !strncasecmp(rpc_url, "stratum", 7);
		break;
	case 'O':			/* --userpass */
		p = strchr(arg, ':');
		if (!p)
			show_usage_and_exit(1);
		free(rpc_userpass);
		rpc_userpass = strdup(arg);
		free(rpc_user);
		rpc_user = calloc(p - arg + 1, 1);
		strncpy(rpc_user, arg, p - arg);
		free(rpc_pass);
		rpc_pass = strdup(p + 1);
		break;
	case 'x':			/* --proxy */
		if (!strncasecmp(arg, "socks4://", 9))
			opt_proxy_type = CURLPROXY_SOCKS4;
		else if (!strncasecmp(arg, "socks5://", 9))
			opt_proxy_type = CURLPROXY_SOCKS5;
#if LIBCURL_VERSION_NUM >= 0x071200
		else if (!strncasecmp(arg, "socks4a://", 10))
			opt_proxy_type = CURLPROXY_SOCKS4A;
		else if (!strncasecmp(arg, "socks5h://", 10))
			opt_proxy_type = CURLPROXY_SOCKS5_HOSTNAME;
#endif
		else
			opt_proxy_type = CURLPROXY_HTTP;
		free(opt_proxy);
		opt_proxy = strdup(arg);
		break;
	case 1005:
		opt_benchmark = true;
		want_longpoll = false;
		want_stratum = false;
		break;
	case 1003:
		want_longpoll = false;
		break;
	case 1007:
		want_stratum = false;
		break;
	case 'S':
		use_syslog = true;
		break;
	case 'V':
		show_version_and_exit();
	case 'h':
		show_usage_and_exit(0);
	default:
		show_usage_and_exit(1);
	}
}

static void parse_config(void)
{
	int i;
	json_t *val;

	if (!json_is_object(opt_config))
		return;

	for (i = 0; i < ARRAY_SIZE(options); i++) {
		if (!options[i].name)
			break;
		if (!strcmp(options[i].name, "config"))
			continue;

		val = json_object_get(opt_config, options[i].name);
		if (!val)
			continue;

		if (options[i].has_arg && json_is_string(val)) {
			char *s = strdup(json_string_value(val));
			if (!s)
				break;
			parse_arg(options[i].val, s);
			free(s);
		} else if (!options[i].has_arg && json_is_true(val))
			parse_arg(options[i].val, "");
		else
			applog(LOG_ERR, "JSON option %s invalid",
				options[i].name);
	}
}

static void parse_cmdline(int argc, char *argv[])
{
	int key;

	while (1) {
#if HAVE_GETOPT_LONG
		key = getopt_long(argc, argv, short_options, options, NULL);
#else
		key = getopt(argc, argv, short_options);
#endif
		if (key < 0)
			break;

		parse_arg(key, optarg);
	}
	if (optind < argc) {
		fprintf(stderr, "%s: unsupported non-option argument '%s'\n",
			argv[0], argv[optind]);
		show_usage_and_exit(1);
	}

	parse_config();
}

#ifndef WIN32
void signal_handler(int sig)
{
	switch (sig) {
	case SIGHUP:
		applog(LOG_INFO, "SIGHUP received");
		break;
	case SIGINT:
		applog(LOG_INFO, "SIGINT received, exiting");
		exit(0);
		break;
	case SIGTERM:
		applog(LOG_INFO, "SIGTERM received, exiting");
		exit(0);
		break;
	}
}
#endif

int main(int argc, char *argv[])
{
	struct thr_info *thr;
	long flags;
	int i;

	rpc_url = strdup(DEF_RPC_URL);
	rpc_user = strdup("");
	rpc_pass = strdup("");

	/* parse command line */
	parse_cmdline(argc, argv);

	pthread_mutex_init(&applog_lock, NULL);
	pthread_mutex_init(&stats_lock, NULL);
	pthread_mutex_init(&g_work_lock, NULL);
	pthread_mutex_init(&stratum.sock_lock, NULL);
	pthread_mutex_init(&stratum.work_lock, NULL);

	flags = strncmp(rpc_url, "https:", 6)
	      ? (CURL_GLOBAL_ALL & ~CURL_GLOBAL_SSL)
	      : CURL_GLOBAL_ALL;
	if (curl_global_init(flags)) {
		applog(LOG_ERR, "CURL initialization failed");
		return 1;
	}

#ifndef WIN32
	if (opt_background) {
		i = fork();
		if (i < 0) exit(1);
		if (i > 0) exit(0);
		i = setsid();
		if (i < 0)
			applog(LOG_ERR, "setsid() failed (errno = %d)", errno);
		i = chdir("/");
		if (i < 0)
			applog(LOG_ERR, "chdir() failed (errno = %d)", errno);
		signal(SIGHUP, signal_handler);
		signal(SIGINT, signal_handler);
		signal(SIGTERM, signal_handler);
	}
#endif

#if defined(WIN32)
	SYSTEM_INFO sysinfo;
	GetSystemInfo(&sysinfo);
	num_processors = sysinfo.dwNumberOfProcessors;
#elif defined(_SC_NPROCESSORS_CONF)
	num_processors = sysconf(_SC_NPROCESSORS_CONF);
#elif defined(HW_NCPU)
	int req[] = { CTL_HW, HW_NCPU };
	size_t len = sizeof(num_processors);
	v = sysctl(req, 2, &num_processors, &len, NULL, 0);
#else
	num_processors = 1;
#endif
	if (num_processors < 1)
		num_processors = 1;
	if (!opt_n_threads)
		opt_n_threads = num_processors;

	if (!rpc_userpass) {
		rpc_userpass = malloc(strlen(rpc_user) + strlen(rpc_pass) + 2);
		if (!rpc_userpass)
			return 1;
		sprintf(rpc_userpass, "%s:%s", rpc_user, rpc_pass);
	}

#ifdef HAVE_SYSLOG_H
	if (use_syslog)
		openlog("cpuminer", LOG_PID, LOG_USER);
#endif

	work_restart = calloc(opt_n_threads, sizeof(*work_restart));
	if (!work_restart)
		return 1;

	thr_info = calloc(opt_n_threads + 3, sizeof(*thr));
	if (!thr_info)
		return 1;
	
	thr_hashrates = (double *) calloc(opt_n_threads, sizeof(double));
	if (!thr_hashrates)
		return 1;

	/* init workio thread info */
	work_thr_id = opt_n_threads;
	thr = &thr_info[work_thr_id];
	thr->id = work_thr_id;
	thr->q = tq_new();
	if (!thr->q)
		return 1;

	/* start work I/O thread */
	if (pthread_create(&thr->pth, NULL, workio_thread, thr)) {
		applog(LOG_ERR, "workio thread create failed");
		return 1;
	}

	if (want_longpoll && !have_stratum) {
		/* init longpoll thread info */
		longpoll_thr_id = opt_n_threads + 1;
		thr = &thr_info[longpoll_thr_id];
		thr->id = longpoll_thr_id;
		thr->q = tq_new();
		if (!thr->q)
			return 1;

		/* start longpoll thread */
		if (unlikely(pthread_create(&thr->pth, NULL, longpoll_thread, thr))) {
			applog(LOG_ERR, "longpoll thread create failed");
			return 1;
		}
	}
	if (want_stratum) {
		/* init stratum thread info */
		stratum_thr_id = opt_n_threads + 2;
		thr = &thr_info[stratum_thr_id];
		thr->id = stratum_thr_id;
		thr->q = tq_new();
		if (!thr->q)
			return 1;

		/* start stratum thread */
		if (unlikely(pthread_create(&thr->pth, NULL, stratum_thread, thr))) {
			applog(LOG_ERR, "stratum thread create failed");
			return 1;
		}

		if (have_stratum)
			tq_push(thr_info[stratum_thr_id].q, strdup(rpc_url));
	}

	/* start mining threads */
	for (i = 0; i < opt_n_threads; i++) {
		thr = &thr_info[i];

		thr->id = i;
		thr->q = tq_new();
		if (!thr->q)
			return 1;

		if (unlikely(pthread_create(&thr->pth, NULL, miner_thread, thr))) {
			applog(LOG_ERR, "thread %d create failed", i);
			return 1;
		}
	}

	applog(LOG_INFO, "%d miner threads started, "
		"using '%s' algorithm.",
		opt_n_threads,
		algo_names[opt_algo]);

	/* main loop - simply wait for workio thread to exit */
	pthread_join(thr_info[work_thr_id].pth, NULL);

	applog(LOG_INFO, "workio thread dead, exiting.");

	return 0;
}<|MERGE_RESOLUTION|>--- conflicted
+++ resolved
@@ -133,9 +133,9 @@
 static int opt_n_threads;
 static int num_processors;
 static char *rpc_url;
-static char *rpc_cert;
 static char *rpc_userpass;
 static char *rpc_user, *rpc_pass;
+char *opt_cert;
 char *opt_proxy;
 long opt_proxy_type;
 struct thr_info *thr_info;
@@ -170,10 +170,10 @@
                           scrypt    scrypt(1024, 1, 1) (default)\n\
                           sha256d   SHA-256d\n\
   -o, --url=URL         URL of mining server (default: " DEF_RPC_URL ")\n\
-  -C, --cert=FILE       certificate for mining server using ssl\n\
   -O, --userpass=U:P    username:password pair for mining server\n\
   -u, --user=USERNAME   username for mining server\n\
   -p, --pass=PASSWORD   password for mining server\n\
+      --cert=FILE       certificate for mining server using SSL\n\
   -x, --proxy=[PROTOCOL://]HOST[:PORT]  connect through a proxy\n\
   -t, --threads=N       number of miner threads (default: number of processors)\n\
   -r, --retries=N       number of times to retry if a network call fails\n\
@@ -209,7 +209,7 @@
 #ifdef HAVE_SYSLOG_H
 	"S"
 #endif
-	"a:C:c:Dhp:Px:qr:R:s:t:T:o:u:O:V";
+	"a:c:Dhp:Px:qr:R:s:t:T:o:u:O:V";
 
 static struct option const options[] = {
 	{ "algo", 1, NULL, 'a' },
@@ -217,7 +217,7 @@
 	{ "background", 0, NULL, 'B' },
 #endif
 	{ "benchmark", 0, NULL, 1005 },
-	{ "cert", 1, NULL, 'C' },
+	{ "cert", 1, NULL, 1001 },
 	{ "config", 1, NULL, 'c' },
 	{ "debug", 0, NULL, 'D' },
 	{ "help", 0, NULL, 'h' },
@@ -378,21 +378,12 @@
 			"{\"method\": \"getwork\", \"params\": [ \"%s\" ], \"id\":1}\r\n",
 			str);
 
-<<<<<<< HEAD
 		/* issue JSON-RPC request */
 		val = json_rpc_call(curl, rpc_url, rpc_userpass, s, false, false, NULL);
 		if (unlikely(!val)) {
 			applog(LOG_ERR, "submit_upstream_work json_rpc_call failed");
 			goto out;
 		}
-=======
-	/* issue JSON-RPC request */
-	val = json_rpc_call(curl, rpc_url, rpc_cert, rpc_userpass, s, false, false, NULL);
-	if (unlikely(!val)) {
-		applog(LOG_ERR, "submit_upstream_work json_rpc_call failed");
-		goto out;
-	}
->>>>>>> b6f26e1a
 
 		res = json_object_get(val, "result");
 		reason = json_object_get(val, "reject-reason");
@@ -418,7 +409,7 @@
 	struct timeval tv_start, tv_end, diff;
 
 	gettimeofday(&tv_start, NULL);
-	val = json_rpc_call(curl, rpc_url, rpc_cert, rpc_userpass, rpc_req,
+	val = json_rpc_call(curl, rpc_url, rpc_userpass, rpc_req,
 			    want_longpoll, false, NULL);
 	gettimeofday(&tv_end, NULL);
 
@@ -858,7 +849,7 @@
 		json_t *val, *soval;
 		int err;
 
-		val = json_rpc_call(curl, lp_url, rpc_cert, rpc_userpass, rpc_req,
+		val = json_rpc_call(curl, lp_url, rpc_userpass, rpc_req,
 				    false, true, &err);
 		if (have_stratum) {
 			if (val)
@@ -1034,11 +1025,6 @@
 	case 'B':
 		opt_background = true;
 		break;
-	case 'C':
-		free(rpc_cert);
-		rpc_cert = strdup(arg);
-		break;
-		
 	case 'c': {
 		json_error_t err;
 		if (opt_config)
@@ -1166,6 +1152,10 @@
 		free(opt_proxy);
 		opt_proxy = strdup(arg);
 		break;
+	case 1001:
+		free(opt_cert);
+		opt_cert = strdup(arg);
+		break;
 	case 1005:
 		opt_benchmark = true;
 		want_longpoll = false;
